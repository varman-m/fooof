"""Analysis functions for FOOOF results."""

import numpy as np

###################################################################################################
###################################################################################################

def get_band_peak_fm(fm, band, ret_one=True, attribute='peak_params'):
    """Extract peaks from a band of interest from a FOOOFGroup object.

    Parameters
    ----------
    fm : FOOOF
        FOOOF object to extract peak data from.
    band : tuple of (float, float)
        Defines the band of interest, as (lower_frequency_bound, upper_frequency_bound).
    ret_one : bool, optional, default: True
        Whether to return single peak (if True) or all peaks within the range found (if False).
        If True, returns the highest power peak within the search range.
    attribute : {'peak_params', 'gaussian_params'}
        Which attribute of peak data to extract data from.

    Returns
    -------
    1d or 2d array
        Peak data. Each row is a peak, as [CF, Amp, BW]
    """

    return get_band_peak(getattr(fm, attribute + '_'), band, ret_one)


def get_band_peaks_fg(fg, band, attribute='peak_params'):
    """Extract peaks from a band of interest from a FOOOF object.

    Parameters
    ----------
    fg : FOOOFGroup
        FOOOFGroup object to extract peak data from.
    band : tuple of (float, float)
        Defines the band of interest, as (lower_frequency_bound, upper_frequency_bound).
    attribute : {'peak_params', 'gaussian_params'}
        Which attribute of peak data to extract data from.

    Returns
    -------
    2d array
        Peak data. Each row is a peak, as [CF, Amp, BW].
    """

    return get_band_peaks_group(fg.get_all_data(attribute), band, len(fg))


def get_band_peaks_group(peak_params, band, n_fits):
    """Extracts peaks within a given band of interest.

    Parameters
    ----------
    peak_params : 2d array
        Peak parameters, for a group fit, from FOOOF, with shape of [n_peaks, 4].
<<<<<<< HEAD
    band_def : [float, float]
        Defines the band of interest, as [lower_frequency_bound, upper_frequency_bound], in Hz.
=======
    band : tuple of (float, float)
        Defines the band of interest, as (lower_frequency_bound, upper_frequency_bound).
>>>>>>> 39286c21
    n_fits : int
        The number of model fits in the FOOOFGroup data.

    Returns
    -------
    band_peaks : 2d array
        Peak data. Each row is a peak, as [CF, PW, BW].

    Notes
    -----
    This function conserves the shape of the array, returning a [n_fits, 3] array.

    * Each row reflects a FOOOF model fit, in order, filled with NaN if no peak was present.

    * To do so, this function necessarily extracts and returns one peak per model fit.

    If, instead, you with to extract all peaks within a band, per model fit, you can do:

    >>> peaks = np.empty((0, 3))
    >>> for f_res in fg:
    >>>     peaks = np.vstack((peaks, get_band_peak(f_res.peak_params, band, ret_one=False)))

    """

    band_peaks = np.zeros(shape=[n_fits, 3])

    # Extacts an array per FOOOF fit, and extracts band peaks from it
    for ind in range(n_fits):
        band_peaks[ind, :] = get_band_peak(peak_params[tuple([peak_params[:, -1] == ind])][:, 0:3],
                                           band=band, ret_one=True)

    return band_peaks


def get_band_peak(peak_params, band, ret_one=True):
    """Extracts peaks within a given band of interest.

    Parameters
    ----------
    peak_params : 2d array
        Peak parameters, from FOOOF, with shape of [n_peaks, 3].
    band : tuple of (float, float)
        Defines the band of interest, as (lower_frequency_bound, upper_frequency_bound).
    ret_one : bool, optional, default: True
        Whether to return single peak (if True) or all peaks within the range found (if False).
<<<<<<< HEAD
        If True, returns the highest peak within the search range.
=======
        If True, returns the highest power peak within the search range.
>>>>>>> 39286c21

    Returns
    -------
    band_peaks : 1d or 2d array
        Peak data. Each row is a peak, as [CF, PW, BW]
    """

    # Return nan array if empty input
    if peak_params.size == 0:
        return np.array([np.nan, np.nan, np.nan])

    # Find indices of peaks in the specified range, and check the number found
    peak_inds = (peak_params[:, 0] >= band[0]) & (peak_params[:, 0] <= band[1])
    n_peaks = sum(peak_inds)

    # If there are no peaks within the specified range
    #  Note: this also catches and returns if the original input was empty
    if n_peaks == 0:
        return np.array([np.nan, np.nan, np.nan])

    band_peaks = peak_params[peak_inds, :]

<<<<<<< HEAD
    # If results > 1 and ret_one, then we return the highest peak
=======
    # If results > 1 and ret_one, then we return the highest power peak
>>>>>>> 39286c21
    #    Call a sub-function to select highest power peak in band
    if n_peaks > 1 and ret_one:
        band_peaks = get_highest_peak(band_peaks)

    # If results == 1, return single peak
    return np.squeeze(band_peaks)


def get_highest_peak(band_peaks):
    """Searches for the highest peak.

    Parameters
    ----------
    band_peaks : 2d array
        Peak parameters, from FOOOF, with shape of [n_peaks, 3].

    Returns
    -------
<<<<<<< HEAD
    band_peaks : array
        Peak data. Each row is a peak, as [CF, PW, BW].
=======
    1d array
        Seleced peak data. Row is a peak, as [CF, Amp, BW].
>>>>>>> 39286c21
    """

    # Catch & return NaN if empty
    if len(band_peaks) == 0:
        return np.array([np.nan, np.nan, np.nan])

    high_ind = np.argmax(band_peaks[:, 1])

    return band_peaks[high_ind, :]<|MERGE_RESOLUTION|>--- conflicted
+++ resolved
@@ -57,13 +57,8 @@
     ----------
     peak_params : 2d array
         Peak parameters, for a group fit, from FOOOF, with shape of [n_peaks, 4].
-<<<<<<< HEAD
-    band_def : [float, float]
-        Defines the band of interest, as [lower_frequency_bound, upper_frequency_bound], in Hz.
-=======
     band : tuple of (float, float)
         Defines the band of interest, as (lower_frequency_bound, upper_frequency_bound).
->>>>>>> 39286c21
     n_fits : int
         The number of model fits in the FOOOFGroup data.
 
@@ -109,11 +104,7 @@
         Defines the band of interest, as (lower_frequency_bound, upper_frequency_bound).
     ret_one : bool, optional, default: True
         Whether to return single peak (if True) or all peaks within the range found (if False).
-<<<<<<< HEAD
         If True, returns the highest peak within the search range.
-=======
-        If True, returns the highest power peak within the search range.
->>>>>>> 39286c21
 
     Returns
     -------
@@ -136,11 +127,7 @@
 
     band_peaks = peak_params[peak_inds, :]
 
-<<<<<<< HEAD
     # If results > 1 and ret_one, then we return the highest peak
-=======
-    # If results > 1 and ret_one, then we return the highest power peak
->>>>>>> 39286c21
     #    Call a sub-function to select highest power peak in band
     if n_peaks > 1 and ret_one:
         band_peaks = get_highest_peak(band_peaks)
@@ -159,13 +146,8 @@
 
     Returns
     -------
-<<<<<<< HEAD
-    band_peaks : array
+    1d array
         Peak data. Each row is a peak, as [CF, PW, BW].
-=======
-    1d array
-        Seleced peak data. Row is a peak, as [CF, Amp, BW].
->>>>>>> 39286c21
     """
 
     # Catch & return NaN if empty
